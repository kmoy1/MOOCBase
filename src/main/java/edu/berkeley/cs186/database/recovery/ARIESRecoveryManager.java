--- conflicted
+++ resolved
@@ -808,73 +808,23 @@
              *   add to transaction table if not already present.
              * - Add page numbers from checkpoint's touchedPages to the touchedPages sets in the
              *   transaction table if the transaction has not finished yet, and acquire X locks. */
-<<<<<<< HEAD
             else if (currentRecord.type == LogType.END_CHECKPOINT) {
-=======
-            else if (currentRecord.type.equals(LogType.END_CHECKPOINT)) {
->>>>>>> e33f39bb
                 //Copy all entries of checkpoint DPT to actual DPT.
                 for (Map.Entry<Long, Long> checkptDPTEntry : currentRecord.getDirtyPageTable().entrySet()) {
                     dirtyPageTable.put(checkptDPTEntry.getKey(), checkptDPTEntry.getValue());
                 }
                 //For each Xact in endcheckpt Xact table, Update lastLSNs in actual Xact table to max(actual LSN, checkptLSN)
-                Set<Map.Entry<Long, Pair<Transaction.Status, Long>>> checkptXactTable = currentRecord.getTransactionTable().entrySet();
-<<<<<<< HEAD
-                for (Map.Entry<Long, Pair<Transaction.Status, Long>> checkptXactRow : checkptXactTable) {
-                    Transaction.Status XactStatus = checkptXactRow.getValue().getFirst();
-                    long EC_lastLSN = checkptXactRow.getValue().getSecond();//end checkpoint lastLSN for this Xact.
-                    long EC_XID = checkptXactRow.getKey();
-                    //get corresponding Xact row (possibly null) in actual Xact table
-                    TransactionTableEntry XactTableEntry = transactionTable.get(EC_XID);
-                    //Set lastLSN to max(current lastLSN, checkpt Xact table lastLSN)
-                    if (XactStatus.equals(Status.ABORTING)) {
-                        XactTableEntry.transaction.setStatus(Status.RECOVERY_ABORTING);
-                    }
-                    //Set lastLSN to max(current lastLSN, checkpt Xact table lastLSN)
-=======
-                for (Map.Entry<Long, Pair<Transaction.Status, Long>> checkptXactEntry : checkptXactTable) {
-                    Transaction.Status XactStatus = checkptXactEntry.getValue().getFirst();
-                    long EC_lastLSN = checkptXactEntry.getValue().getSecond();//end checkpoint lastLSN for this Xact.
-                    long EC_XID = checkptXactEntry.getKey();
-                    //get corresponding Xact row (possibly null) in actual Xact table
-                    TransactionTableEntry XactTableEntry = transactionTable.get(EC_XID);
-                    if (XactStatus.equals(Status.ABORTING)) {
-                        transactionTable.get(EC_XID).transaction.setStatus(Status.RECOVERY_ABORTING);
-                        continue;
-                    }
->>>>>>> e33f39bb
-                    if (transactionTable.containsKey(EC_XID)) {
-                        XactTableEntry.lastLSN = Math.max(XactTableEntry.lastLSN, EC_lastLSN);
-                    }
-                    //If the EC Xact table contains an Xact that doesn't exist in our actual Xact table, add it.
-                    else {
-                        transactionTable.put(EC_XID, new TransactionTableEntry(newTransaction.apply(EC_XID)));
-                        TransactionTableEntry newRow = transactionTable.get(EC_XID);
-                        newRow.lastLSN = currentRecord.getLSN();
-                    }
-
-                }
+                updateLastLSNs(currentRecord);
                 //Add checkpoint's touchedPages to our actual Xact table's touched pages, and acquire XLOX
-                Set<Map.Entry<Long, List<Long>>> checkptTouchedPagesTable = currentRecord.getTransactionTouchedPages().entrySet();
-                for (Map.Entry<Long, List<Long>> touchedPagesRow : checkptTouchedPagesTable) {
-                    long checkptXID = touchedPagesRow.getKey(); //XID from CHECKPOINT.
-                    List<Long> checkptTouchedPages = touchedPagesRow.getValue();
-                    TransactionTableEntry XactTableEntry = transactionTable.get(checkptXID);
-                    if (XactTableEntry.transaction.getStatus() == Status.COMPLETE) {
-                        continue;
-                    }
-                    //Iterate through checkpoint pages and acquire X locks on those that match.
-                    for (long pageID : checkptTouchedPages) {
-                        Set<Long> touchedPages = XactTableEntry.touchedPages;
-                        if (!touchedPages.contains(pageID)) {
-                            touchedPages.add(pageID);
-                            acquireTransactionLock(XactTableEntry.transaction, getPageLockContext(pageID), LockType.X);
-                        }
-                    }
-                }
-            }
-        }
-        // Clean up + end COMMITTING Xacts, and update RUNNING Xacts -> RECOVERY_ABORTING.
+                updateTouchedPagesAndLock(currentRecord);
+            }
+        }
+        cleanUpAnalysis();
+        return;
+    }
+
+    /** Clean up + end COMMITTING Xacts, and update RUNNING Xacts -> RECOVERY_ABORTING. **/
+    private void cleanUpAnalysis() {
         for (Map.Entry<Long, TransactionTableEntry> XactTableRow : transactionTable.entrySet()) {
             long XID = XactTableRow.getKey();
             TransactionTableEntry XactTableEntry = XactTableRow.getValue();
@@ -893,12 +843,58 @@
                 logManager.appendToLog(abortLogRecord);
                 XactTableEntry.lastLSN = abortLogRecord.getLSN();
             }
-            else { //already in recovery_abort.
-
-            }
-        }
-
-        return;
+        }
+    }
+
+    /**Helper method for END_CHECKPT:
+     * Updates each Xact touchedPages in transactionTable based on checkpoint Xact table touched pages. **/
+    private void updateTouchedPagesAndLock(LogRecord currentRecord) {
+        assert(currentRecord.type == LogType.END_CHECKPOINT);
+        Set<Map.Entry<Long, List<Long>>> checkptTouchedPagesTable = currentRecord.getTransactionTouchedPages().entrySet();
+        for (Map.Entry<Long, List<Long>> touchedPagesRow : checkptTouchedPagesTable) {
+            long checkptXID = touchedPagesRow.getKey(); //XID from CHECKPOINT.
+            List<Long> checkptTouchedPages = touchedPagesRow.getValue();
+            TransactionTableEntry XactTableEntry = transactionTable.get(checkptXID);
+            if (XactTableEntry.transaction.getStatus() == Status.COMPLETE) {
+                continue;
+            }
+            //Iterate through checkpoint pages and acquire X locks on those that match.
+            for (long pageID : checkptTouchedPages) {
+                Set<Long> touchedPages = XactTableEntry.touchedPages;
+                if (!touchedPages.contains(pageID)) {
+                    touchedPages.add(pageID);
+                    acquireTransactionLock(XactTableEntry.transaction, getPageLockContext(pageID), LockType.X);
+                }
+            }
+        }
+    }
+
+    /** Use ONLY when currentRecord = END_CHECKPT.
+     * Sets each Xact lastLSN in transactionTable to max(lastLSN, checkptlastLSN) **/
+    private void updateLastLSNs(LogRecord currentRecord) {
+        assert(currentRecord.type == LogType.END_CHECKPOINT);
+        Set<Map.Entry<Long, Pair<Transaction.Status, Long>>> checkptXactTable = currentRecord.getTransactionTable().entrySet();
+        //Set lastLSN to max(current lastLSN, checkpt Xact table lastLSN)
+        for (Map.Entry<Long, Pair<Transaction.Status, Long>> checkptXactEntry : checkptXactTable) {
+            Transaction.Status XactStatus = checkptXactEntry.getValue().getFirst();
+            long EC_lastLSN = checkptXactEntry.getValue().getSecond();//end checkpoint lastLSN for this Xact.
+            long EC_XID = checkptXactEntry.getKey();
+            //get corresponding Xact row (possibly null) in actual Xact table
+            TransactionTableEntry XactTableEntry = transactionTable.get(EC_XID);
+            if (XactStatus.equals(Status.ABORTING)) {
+                XactTableEntry.transaction.setStatus(Status.RECOVERY_ABORTING);
+            }
+            if (XactTableEntry != null) {
+                XactTableEntry.lastLSN = Math.max(XactTableEntry.lastLSN, EC_lastLSN);
+            }
+            //If the EC Xact table contains an Xact that doesn't exist in our actual Xact table, add it.
+            else {
+                transactionTable.put(EC_XID, new TransactionTableEntry(newTransaction.apply(EC_XID)));
+                TransactionTableEntry newRow = transactionTable.get(EC_XID);
+                newRow.lastLSN = currentRecord.getLSN();
+            }
+
+        }
     }
 
     /** Print out logRecord from log given LSN **/
@@ -925,7 +921,7 @@
      */
     void restartRedo() {
         // TODO(hw5): implement
-        Long minRecLSN = getMinRecLSN();
+        long minRecLSN = getMinRecLSN();
         Iterator<LogRecord> iter = logManager.scanFrom(minRecLSN);
         while (iter.hasNext()) {
             LogRecord currentRecord = iter.next();
@@ -1032,7 +1028,7 @@
 
     // Helpers ///////////////////////////////////////////////////////////////////////////////
     /** Return if record is partition related.**/
-    boolean partitionRelated(LogRecord record) {
+    private boolean partitionRelated(LogRecord record) {
         return record.getPartNum().isPresent();
     }
 
